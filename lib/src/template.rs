use crate::GEODE_VERSION;
use crate::throw_error;
use git2::Repository;

use serde_json::{json, to_string_pretty};

use std::{fs, path::Path};

pub fn create_template(
	project_location: &Path,
	name: &str,
	version: &str,
	id: &str,
	developer: &str,
	description: &str
) -> Result<(), Box<dyn std::error::Error>> {
	let project_name = name.chars().filter(|c| !c.is_whitespace()).collect::<String>();

	match Repository::clone("https://github.com/geode-sdk/example-mod", project_location) {
	    Ok(_) => (),
	    Err(e) => throw_error!("Failed to clone template: {}", e),
	};

	fs::remove_dir_all(project_location.join(".git")).unwrap();

	for thing in fs::read_dir(&project_location).unwrap() {
	    if !thing.as_ref().unwrap().metadata().unwrap().is_dir() {
	        let file = thing.unwrap().path();
	        let contents = fs::read_to_string(&file).unwrap().replace("Template", &project_name);

	        fs::write(file, contents).unwrap();
	    }
	}

	let mod_json = json!({
	    "geode":        GEODE_VERSION,
	    "version":      version,
	    "id":           id,
	    "name":         name,
	    "developer":    developer,
	    "description":  description,
<<<<<<< HEAD
	    "details":      null,
	    "binary": project_name,
=======
	    "binary": {
	        "*": project_name
	    },
>>>>>>> 63f3a692
	    "dependencies": [
	        {
	            "id": "com.geode.api",
	            "required": true
	        }
	    ]
	});

	fs::write(
	    &project_location.join("mod.json"),
	    to_string_pretty(&mod_json).unwrap()
	).expect("Unable to write to specified project");

	Ok(())
}<|MERGE_RESOLUTION|>--- conflicted
+++ resolved
@@ -39,14 +39,7 @@
 	    "name":         name,
 	    "developer":    developer,
 	    "description":  description,
-<<<<<<< HEAD
-	    "details":      null,
 	    "binary": project_name,
-=======
-	    "binary": {
-	        "*": project_name
-	    },
->>>>>>> 63f3a692
 	    "dependencies": [
 	        {
 	            "id": "com.geode.api",
